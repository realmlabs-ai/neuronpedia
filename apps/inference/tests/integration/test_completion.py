import json

import numpy as np
import pytest
import torch
from fastapi.testclient import TestClient
from neuronpedia_inference_client.models.np_steer_feature import NPSteerFeature
from neuronpedia_inference_client.models.np_steer_method import NPSteerMethod
from neuronpedia_inference_client.models.np_steer_type import NPSteerType
from neuronpedia_inference_client.models.np_steer_vector import NPSteerVector
from neuronpedia_inference_client.models.steer_completion_post200_response import (
    SteerCompletionPost200Response,
)
from neuronpedia_inference_client.models.steer_completion_request import (
    SteerCompletionRequest,
)
<<<<<<< HEAD

from tests.conftest import (
    FREQ_PENALTY,
    MODEL_ID,
    N_COMPLETION_TOKENS,
    SAE_SELECTED_SOURCES,
    SEED,
    STEER_FEATURE_INDEX,
    STRENGTH,
    STRENGTH_MULTIPLIER,
    TEMPERATURE,
=======
from transformers import AutoModelForCausalLM, AutoTokenizer

from tests.conftest import (
    ABS_TOLERANCE,
    BOS_TOKEN_STR,
    MODEL_ID,
    SAE_SELECTED_SOURCES,
>>>>>>> 5fa729d0
    TEST_PROMPT,
    X_SECRET_KEY,
)

ENDPOINT = "/v1/steer/completion"


def test_completion_steered_with_features_additive(client: TestClient):
    """
    Test steering using features with additive method.
    """
    request = SteerCompletionRequest(
        prompt=TEST_PROMPT,
        model=MODEL_ID,
        steer_method=NPSteerMethod.SIMPLE_ADDITIVE,
        normalize_steering=False,
        types=[NPSteerType.STEERED, NPSteerType.DEFAULT],
        features=[
            NPSteerFeature(
                model=MODEL_ID,
                source=SAE_SELECTED_SOURCES[0],
                index=STEER_FEATURE_INDEX,
                strength=STRENGTH,
            )
        ],
        n_completion_tokens=N_COMPLETION_TOKENS,
        temperature=TEMPERATURE,
        strength_multiplier=STRENGTH_MULTIPLIER,
        freq_penalty=FREQ_PENALTY,
        seed=SEED,
    )

    response = client.post(
        ENDPOINT, json=request.model_dump(), headers={"X-SECRET-KEY": X_SECRET_KEY}
    )
    assert response.status_code == 200
    data = response.json()
    response_model = SteerCompletionPost200Response(**data)

    # Create a mapping of output type to output text
    outputs_by_type = {output.type: output.output for output in response_model.outputs}

    # Test basic API contract
    assert len(outputs_by_type) == 2
    assert NPSteerType.STEERED in outputs_by_type
    assert NPSteerType.DEFAULT in outputs_by_type

    # Both outputs should start with the original prompt
    assert outputs_by_type[NPSteerType.STEERED].startswith(TEST_PROMPT)
    assert outputs_by_type[NPSteerType.DEFAULT].startswith(TEST_PROMPT)

    # Both outputs should be longer than the prompt (completion was generated)
    assert len(outputs_by_type[NPSteerType.STEERED]) > len(TEST_PROMPT)
    assert len(outputs_by_type[NPSteerType.DEFAULT]) > len(TEST_PROMPT)

    # Steered output should be different from default output
    assert outputs_by_type[NPSteerType.STEERED] != outputs_by_type[NPSteerType.DEFAULT]

    expected_steered_output = "Hello, world! the world, the world, the world, the"
    expected_default_output = "Hello, world!\n\nI'm a programmer and I'm a"

    assert outputs_by_type[NPSteerType.STEERED] == expected_steered_output
    assert outputs_by_type[NPSteerType.DEFAULT] == expected_default_output


def test_completion_steered_with_vectors_additive(client: TestClient):
    """
    Test steering using vectors with additive method.
    """
    request = SteerCompletionRequest(
        prompt=TEST_PROMPT,
        model=MODEL_ID,
        steer_method=NPSteerMethod.SIMPLE_ADDITIVE,
        normalize_steering=False,
        types=[NPSteerType.STEERED, NPSteerType.DEFAULT],
        vectors=[
            NPSteerVector(
                steering_vector=[1000.0]
                * 768,  # We utilize a large vector to ensure the steering vector is impactful
                strength=STRENGTH,
                hook="blocks.7.hook_resid_post",
            )
        ],
        n_completion_tokens=N_COMPLETION_TOKENS,
        temperature=TEMPERATURE,
        strength_multiplier=STRENGTH_MULTIPLIER,
        freq_penalty=FREQ_PENALTY,
        seed=SEED,
    )

    response = client.post(
        ENDPOINT, json=request.model_dump(), headers={"X-SECRET-KEY": X_SECRET_KEY}
    )
    assert response.status_code == 200

    data = response.json()
    response_model = SteerCompletionPost200Response(**data)

    # Create a mapping of output type to output text
    outputs_by_type = {output.type: output.output for output in response_model.outputs}

    # Test basic API contract
    assert len(outputs_by_type) == 2
    assert NPSteerType.STEERED in outputs_by_type
    assert NPSteerType.DEFAULT in outputs_by_type

    # Both outputs should start with the original prompt
    assert outputs_by_type[NPSteerType.STEERED].startswith(TEST_PROMPT)
    assert outputs_by_type[NPSteerType.DEFAULT].startswith(TEST_PROMPT)

    # Both outputs should be longer than the prompt (completion was generated)
    assert len(outputs_by_type[NPSteerType.STEERED]) > len(TEST_PROMPT)
    assert len(outputs_by_type[NPSteerType.DEFAULT]) > len(TEST_PROMPT)

    # Steered output should be different from default output
    assert outputs_by_type[NPSteerType.STEERED] != outputs_by_type[NPSteerType.DEFAULT]

    expected_steered_output = "Hello, world!!!!!!!!!!!"
    expected_default_output = "Hello, world!\n\nI'm a programmer and I'm a"

    assert outputs_by_type[NPSteerType.STEERED] == expected_steered_output
    assert outputs_by_type[NPSteerType.DEFAULT] == expected_default_output


def test_completion_steered_token_limit_exceeded(client: TestClient):
    """
    Test handling of a prompt that exceeds the token limit.
    """
    long_prompt = "This is a test prompt. " * 1000
    request = SteerCompletionRequest(
        prompt=long_prompt,
        model=MODEL_ID,
        steer_method=NPSteerMethod.SIMPLE_ADDITIVE,
        normalize_steering=False,
        types=[NPSteerType.STEERED],
        features=[
            NPSteerFeature(
                model=MODEL_ID,
                source=SAE_SELECTED_SOURCES[0],
                index=0,
                strength=STRENGTH,
            )
        ],
        n_completion_tokens=N_COMPLETION_TOKENS,
        temperature=TEMPERATURE,
        strength_multiplier=STRENGTH_MULTIPLIER,
        freq_penalty=FREQ_PENALTY,
        seed=SEED,
    )

    response = client.post(
        ENDPOINT, json=request.model_dump(), headers={"X-SECRET-KEY": X_SECRET_KEY}
    )
    assert response.status_code == 400

    data = response.json()
    expected_error_message = "Text too long: 6001 tokens, max is 500"
    assert data["error"] == expected_error_message


def test_completion_steered_with_features_orthogonal(client: TestClient):
    """
    Test steering using features with orthogonal decomposition method.
    """
    request = SteerCompletionRequest(
        prompt=TEST_PROMPT,
        model=MODEL_ID,
        steer_method=NPSteerMethod.ORTHOGONAL_DECOMP,
        normalize_steering=False,
        types=[NPSteerType.STEERED, NPSteerType.DEFAULT],
        features=[
            NPSteerFeature(
                model=MODEL_ID,
                source=SAE_SELECTED_SOURCES[0],
                index=STEER_FEATURE_INDEX,
                strength=STRENGTH,
            )
        ],
        n_completion_tokens=N_COMPLETION_TOKENS,
        temperature=TEMPERATURE,
        strength_multiplier=STRENGTH_MULTIPLIER,
        freq_penalty=FREQ_PENALTY,
        seed=SEED,
    )

    response = client.post(
        ENDPOINT, json=request.model_dump(), headers={"X-SECRET-KEY": X_SECRET_KEY}
    )
    assert response.status_code == 200
    data = response.json()
    response_model = SteerCompletionPost200Response(**data)

    # Create a mapping of output type to output text
    outputs_by_type = {output.type: output.output for output in response_model.outputs}

    # Test basic API contract
    assert len(outputs_by_type) == 2
    assert NPSteerType.STEERED in outputs_by_type
    assert NPSteerType.DEFAULT in outputs_by_type

    # Both outputs should start with the original prompt
    assert outputs_by_type[NPSteerType.STEERED].startswith(TEST_PROMPT)
    assert outputs_by_type[NPSteerType.DEFAULT].startswith(TEST_PROMPT)

    # Both outputs should be longer than the prompt (completion was generated)
    assert len(outputs_by_type[NPSteerType.STEERED]) > len(TEST_PROMPT)
    assert len(outputs_by_type[NPSteerType.DEFAULT]) > len(TEST_PROMPT)

    # Steered output should be different from default output
    assert outputs_by_type[NPSteerType.STEERED] != outputs_by_type[NPSteerType.DEFAULT]

    expected_steered_output = "Hello, world! Hy Hy Hy Hy Hy Hy Hy Hy Hy Hy"
    expected_default_output = "Hello, world!\n\nI'm a programmer and I'm a"

    assert outputs_by_type[NPSteerType.STEERED] == expected_steered_output
    assert outputs_by_type[NPSteerType.DEFAULT] == expected_default_output


def test_completion_steered_with_vectors_orthogonal(client: TestClient):
    """
    Test steering using vectors with orthogonal decomposition.
    """
    request = SteerCompletionRequest(
        prompt=TEST_PROMPT,
        model=MODEL_ID,
        steer_method=NPSteerMethod.ORTHOGONAL_DECOMP,
        normalize_steering=False,
        types=[NPSteerType.STEERED, NPSteerType.DEFAULT],
        vectors=[
            NPSteerVector(
                steering_vector=[1000.0]
                * 768,  # We utilize a large vector to ensure the steering vector is impactful
                strength=STRENGTH,
                hook="blocks.7.hook_resid_post",
            )
        ],
        n_completion_tokens=N_COMPLETION_TOKENS,
        temperature=TEMPERATURE,
        strength_multiplier=STRENGTH_MULTIPLIER,
        freq_penalty=FREQ_PENALTY,
        seed=SEED,
    )

    response = client.post(
        ENDPOINT, json=request.model_dump(), headers={"X-SECRET-KEY": X_SECRET_KEY}
    )
    assert response.status_code == 200

    data = response.json()
    response_model = SteerCompletionPost200Response(**data)

    # Create a mapping of output type to output text
    outputs_by_type = {output.type: output.output for output in response_model.outputs}

    # Test basic API contract
    assert len(outputs_by_type) == 2
    assert NPSteerType.STEERED in outputs_by_type
    assert NPSteerType.DEFAULT in outputs_by_type

    # Both outputs should start with the original prompt
    assert outputs_by_type[NPSteerType.STEERED].startswith(TEST_PROMPT)
    assert outputs_by_type[NPSteerType.DEFAULT].startswith(TEST_PROMPT)

    # Both outputs should be longer than the prompt (completion was generated)
    assert len(outputs_by_type[NPSteerType.STEERED]) > len(TEST_PROMPT)
    assert len(outputs_by_type[NPSteerType.DEFAULT]) > len(TEST_PROMPT)

    # Steered output should be different from default output
    assert outputs_by_type[NPSteerType.STEERED] != outputs_by_type[NPSteerType.DEFAULT]

    expected_steered_output = "Hello, world!!!!!!!!!!!"
    expected_default_output = "Hello, world!\n\nI'm a programmer and I'm a"

    assert outputs_by_type[NPSteerType.STEERED] == expected_steered_output
    assert outputs_by_type[NPSteerType.DEFAULT] == expected_default_output


<<<<<<< HEAD
def test_completion_invalid_request_no_features_or_vectors(client: TestClient):
    """
    Test error handling when neither features nor vectors are provided.
    """
=======
def test_completion_logprobs(client: TestClient):
    """Test that logprobs are returned for both STEERED and DEFAULT types."""
>>>>>>> 5fa729d0
    request = SteerCompletionRequest(
        prompt=TEST_PROMPT,
        model=MODEL_ID,
        steer_method=NPSteerMethod.SIMPLE_ADDITIVE,
        normalize_steering=False,
<<<<<<< HEAD
        types=[NPSteerType.STEERED],
        n_completion_tokens=N_COMPLETION_TOKENS,
=======
        types=[NPSteerType.STEERED, NPSteerType.DEFAULT],
        features=[
            NPSteerFeature(
                model=MODEL_ID,
                source=SAE_SELECTED_SOURCES[0],
                index=STEER_FEATURE_INDEX,
                strength=STRENGTH,
            )
        ],
        n_completion_tokens=5,
>>>>>>> 5fa729d0
        temperature=TEMPERATURE,
        strength_multiplier=STRENGTH_MULTIPLIER,
        freq_penalty=FREQ_PENALTY,
        seed=SEED,
<<<<<<< HEAD
=======
        n_logprobs=2,
>>>>>>> 5fa729d0
    )

    response = client.post(
        ENDPOINT, json=request.model_dump(), headers={"X-SECRET-KEY": X_SECRET_KEY}
    )
<<<<<<< HEAD
    assert response.status_code == 400
    data = response.json()
    assert "exactly one of features or vectors must be provided" in data["error"]


def test_completion_invalid_request_both_features_and_vectors(client: TestClient):
    """
    Test error handling when both features and vectors are provided.
    """
    request = SteerCompletionRequest(
        prompt=TEST_PROMPT,
        model=MODEL_ID,
        steer_method=NPSteerMethod.SIMPLE_ADDITIVE,
        normalize_steering=False,
        types=[NPSteerType.STEERED],
        features=[
            NPSteerFeature(
                model=MODEL_ID,
=======

    assert response.status_code == 200

    data = response.json()
    response_model = SteerCompletionPost200Response(**data)

    assert len(response_model.outputs) == 2

    # find steered and default outputs
    steered_output = None
    default_output = None
    for output in response_model.outputs:
        if output.type == NPSteerType.STEERED:
            steered_output = output
        elif output.type == NPSteerType.DEFAULT:
            default_output = output

    assert steered_output is not None
    assert default_output is not None

    # both should have logprobs
    for output in [steered_output, default_output]:
        assert (
            output.logprobs is not None
        ), f"logprobs should not be None for {output.type}"
        assert (
            len(output.logprobs) > 0
        ), f"logprobs should contain items for {output.type}"

        for logprob_item in output.logprobs:
            assert logprob_item.token is not None
            assert logprob_item.logprob is not None
            assert logprob_item.top_logprobs is not None
            assert len(logprob_item.top_logprobs) == 2  # Should match n_logprobs

    steered_logprobs = steered_output.logprobs
    default_logprobs = default_output.logprobs

    # get pyright checks to pass
    assert steered_logprobs is not None, "Steered logprobs should not be None"
    assert default_logprobs is not None, "Default logprobs should not be None"
    assert len(steered_logprobs) > 0, "Steered logprobs should not be empty"
    assert len(default_logprobs) > 0, "Default logprobs should not be empty"

    expected_steered_logprobs = [
        (" the", -2.78125),
        (" world", -3.552734375),
        (",", -1.28515625),
        (" the", -1.271484375),
        (" world", -1.42578125),
    ]

    expected_default_logprobs = [
        ("\n", -1.390625),
        ("\n", -0.01122283935546875),
        ("I", -1.7119140625),
        ("'m", -1.2666015625),
        (" a", -2.939453125),
    ]

    # verify all steered logprobs
    for i, (expected_token, expected_logprob) in enumerate(expected_steered_logprobs):
        assert (
            steered_logprobs[i].token == expected_token
        ), f"Steered token mismatch at {i}: expected '{expected_token}', got '{steered_logprobs[i].token}'"
        assert (
            steered_logprobs[i].logprob
            == pytest.approx(expected_logprob, abs=ABS_TOLERANCE)
        ), f"Steered logprob mismatch at {i}: expected {expected_logprob}, got {steered_logprobs[i].logprob}"

    # verify all default logprobs
    for i, (expected_token, expected_logprob) in enumerate(expected_default_logprobs):
        assert (
            default_logprobs[i].token == expected_token
        ), f"Default token mismatch at {i}: expected '{expected_token}', got '{default_logprobs[i].token}'"
        assert (
            default_logprobs[i].logprob
            == pytest.approx(expected_logprob, abs=ABS_TOLERANCE)
        ), f"Default logprob mismatch at {i}: expected {expected_logprob}, got {default_logprobs[i].logprob}"


def test_completion_logprobs_match_hugging_face(client: TestClient):
    """
    Compare the API's returned logprobs with Hugging Face using the same parameters as test_completion_logprobs.
    This provides a direct comparison to see if TransformerLens logprobs are close to HF reference.
    """
    hf_model_id = "gpt2"
    model_id = "gpt2-small"

    tokenizer = AutoTokenizer.from_pretrained(hf_model_id, use_fast=True)
    tokenizer_kwargs = dict(return_tensors="pt", add_special_tokens=False)
    hf_model = AutoModelForCausalLM.from_pretrained(
        hf_model_id, torch_dtype=torch.float32
    )
    hf_model.eval()

    request = SteerCompletionRequest(
        prompt=TEST_PROMPT,
        model=model_id,
        steer_method=NPSteerMethod.SIMPLE_ADDITIVE,
        normalize_steering=False,
        types=[NPSteerType.STEERED, NPSteerType.DEFAULT],
        features=[
            NPSteerFeature(
                model=model_id,
>>>>>>> 5fa729d0
                source=SAE_SELECTED_SOURCES[0],
                index=STEER_FEATURE_INDEX,
                strength=STRENGTH,
            )
        ],
<<<<<<< HEAD
        vectors=[
            NPSteerVector(
                steering_vector=[1.0] * 768,
                strength=STRENGTH,
                hook="blocks.7.hook_resid_post",
            )
        ],
        n_completion_tokens=N_COMPLETION_TOKENS,
=======
        n_completion_tokens=5,
>>>>>>> 5fa729d0
        temperature=TEMPERATURE,
        strength_multiplier=STRENGTH_MULTIPLIER,
        freq_penalty=FREQ_PENALTY,
        seed=SEED,
<<<<<<< HEAD
    )

    response = client.post(
        ENDPOINT, json=request.model_dump(), headers={"X-SECRET-KEY": X_SECRET_KEY}
    )
    assert response.status_code == 400
    data = response.json()
    assert "exactly one of features or vectors must be provided" in data["error"]
=======
        n_logprobs=2,
    )

    response = client.post(
        ENDPOINT,
        json=request.model_dump(),
        headers={"X-SECRET-KEY": X_SECRET_KEY},
    )
    assert (
        response.status_code == 200
    ), f"API call failed: {response.status_code} - {response.text}"
    data = response.json()

    default_output = next((o for o in data["outputs"] if o["type"] == "DEFAULT"), None)
    assert default_output is not None, "DEFAULT output not found"

    str_tokens = [t["token"] for t in default_output["logprobs"]]
    logprobs = [float(t["logprob"]) for t in default_output["logprobs"]]
    assert len(str_tokens) == 5
    assert len(logprobs) == 5

    text = "".join(str_tokens)
    # HF doesn't prepend BOS to gpt2-small by default, so we need to do it manually
    HF_PROMPT = BOS_TOKEN_STR + TEST_PROMPT
    prompt_ids = tokenizer(HF_PROMPT, **tokenizer_kwargs)["input_ids"][0]
    combined_ids = tokenizer(HF_PROMPT + text, **tokenizer_kwargs)["input_ids"][0]
    ids = combined_ids[len(prompt_ids) :]
    assert len(ids) == len(logprobs), "length mismatch after retokenizing API text"

    # HF logprobs at the same positions
    with torch.no_grad():
        logits = hf_model(combined_ids.unsqueeze(0)).logits[0]  # [seq, vocab]
        hf_logprobs = torch.log_softmax(logits, dim=-1)

    start = len(prompt_ids)
    hf_reference_logprobs = [
        hf_logprobs[start + i - 1, tid].item() for i, tid in enumerate(ids)
    ]

    # numerical check, allowing for implementation differences between TransformerLens and HuggingFace
    assert np.allclose(
        logprobs, hf_reference_logprobs, rtol=0.001, atol=0.07
    ), f"logprob mismatch.\nAPI: {logprobs}\nHF:  {hf_reference_logprobs}"


def test_completion_logprobs_streaming(client: TestClient):
    """Test that logprobs work correctly in streaming mode."""
    prompt = "The cat sat"
    n_tokens = 3
    n_logprobs = 2

    request = SteerCompletionRequest(
        prompt=prompt,
        model=MODEL_ID,
        n_completion_tokens=n_tokens,
        n_logprobs=n_logprobs,
        temperature=0,
        types=[NPSteerType.STEERED, NPSteerType.DEFAULT],
        features=[
            NPSteerFeature(
                model=MODEL_ID,
                source=SAE_SELECTED_SOURCES[0],
                index=0,
                strength=0.0,
            )
        ],
        steer_method=NPSteerMethod.SIMPLE_ADDITIVE,
        normalize_steering=False,
        strength_multiplier=0.0,
        freq_penalty=0.0,
        seed=42,
        stream=True,
    )

    response = client.post(
        ENDPOINT,
        json=request.model_dump(),
        headers={"X-SECRET-KEY": X_SECRET_KEY},
    )
    assert response.status_code == 200
    assert response.headers["content-type"] == "text/event-stream; charset=utf-8"

    chunks = response.content.decode().strip().split("\n\n")
    final_chunk = None
    for chunk in reversed(chunks):
        if chunk.startswith("data: ") and not chunk.endswith("[DONE]"):
            final_chunk = chunk[6:]  # remove 'data: ' prefix
            break

    assert final_chunk is not None, "No valid streaming chunk found"
    resp = json.loads(final_chunk)

    # verify response structure
    assert "outputs" in resp
    assert len(resp["outputs"]) == 2

    # check both outputs have logprobs
    for output in resp["outputs"]:
        assert output["type"] in ["STEERED", "DEFAULT"]
        assert "logprobs" in output
        assert output["logprobs"] is not None
        assert (
            len(output["logprobs"]) > 0
        ), f"Expected logprobs, got {len(output['logprobs'])}"

        # verify logprobs structure
        for logprob_item in output["logprobs"]:
            assert "token" in logprob_item
            assert "logprob" in logprob_item
            assert "top_logprobs" in logprob_item
            assert isinstance(logprob_item["token"], str)
            assert isinstance(logprob_item["logprob"], (int, float))
            assert len(logprob_item["top_logprobs"]) == n_logprobs

            # verify top_logprobs structure
            for top_logprob in logprob_item["top_logprobs"]:
                assert "token" in top_logprob
                assert "logprob" in top_logprob
                assert isinstance(top_logprob["token"], str)
                assert isinstance(top_logprob["logprob"], (int, float))
>>>>>>> 5fa729d0
<|MERGE_RESOLUTION|>--- conflicted
+++ resolved
@@ -14,9 +14,11 @@
 from neuronpedia_inference_client.models.steer_completion_request import (
     SteerCompletionRequest,
 )
-<<<<<<< HEAD
+from transformers import AutoModelForCausalLM, AutoTokenizer
 
 from tests.conftest import (
+    ABS_TOLERANCE,
+    BOS_TOKEN_STR,
     FREQ_PENALTY,
     MODEL_ID,
     N_COMPLETION_TOKENS,
@@ -26,15 +28,6 @@
     STRENGTH,
     STRENGTH_MULTIPLIER,
     TEMPERATURE,
-=======
-from transformers import AutoModelForCausalLM, AutoTokenizer
-
-from tests.conftest import (
-    ABS_TOLERANCE,
-    BOS_TOKEN_STR,
-    MODEL_ID,
-    SAE_SELECTED_SOURCES,
->>>>>>> 5fa729d0
     TEST_PROMPT,
     X_SECRET_KEY,
 )
@@ -311,25 +304,77 @@
     assert outputs_by_type[NPSteerType.STEERED] == expected_steered_output
     assert outputs_by_type[NPSteerType.DEFAULT] == expected_default_output
 
-
-<<<<<<< HEAD
 def test_completion_invalid_request_no_features_or_vectors(client: TestClient):
     """
     Test error handling when neither features nor vectors are provided.
     """
-=======
+    request = SteerCompletionRequest(
+        prompt=TEST_PROMPT,
+        model=MODEL_ID,
+        steer_method=NPSteerMethod.SIMPLE_ADDITIVE,
+        normalize_steering=False,
+        types=[NPSteerType.STEERED],
+        n_completion_tokens=N_COMPLETION_TOKENS,
+        temperature=TEMPERATURE,
+        strength_multiplier=STRENGTH_MULTIPLIER,
+        freq_penalty=FREQ_PENALTY,
+        seed=SEED,
+    )
+
+    response = client.post(
+        ENDPOINT, json=request.model_dump(), headers={"X-SECRET-KEY": X_SECRET_KEY}
+    )
+    assert response.status_code == 400
+    data = response.json()
+    assert "exactly one of features or vectors must be provided" in data["error"]
+
+
+def test_completion_invalid_request_both_features_and_vectors(client: TestClient):
+    """
+    Test error handling when both features and vectors are provided.
+    """
+    request = SteerCompletionRequest(
+        prompt=TEST_PROMPT,
+        model=MODEL_ID,
+        steer_method=NPSteerMethod.SIMPLE_ADDITIVE,
+        normalize_steering=False,
+        types=[NPSteerType.STEERED],
+        features=[
+            NPSteerFeature(
+                model=MODEL_ID,
+                source=SAE_SELECTED_SOURCES[0],
+                index=STEER_FEATURE_INDEX,
+                strength=STRENGTH,
+            )
+        ],
+        vectors=[
+            NPSteerVector(
+                steering_vector=[1.0] * 768,
+                strength=STRENGTH,
+                hook="blocks.7.hook_resid_post",
+            )
+        ],
+        n_completion_tokens=N_COMPLETION_TOKENS,
+        temperature=TEMPERATURE,
+        strength_multiplier=STRENGTH_MULTIPLIER,
+        freq_penalty=FREQ_PENALTY,
+        seed=SEED,
+    )
+
+    response = client.post(
+        ENDPOINT, json=request.model_dump(), headers={"X-SECRET-KEY": X_SECRET_KEY}
+    )
+    assert response.status_code == 400
+    data = response.json()
+    assert "exactly one of features or vectors must be provided" in data["error"]
+
 def test_completion_logprobs(client: TestClient):
     """Test that logprobs are returned for both STEERED and DEFAULT types."""
->>>>>>> 5fa729d0
-    request = SteerCompletionRequest(
-        prompt=TEST_PROMPT,
-        model=MODEL_ID,
-        steer_method=NPSteerMethod.SIMPLE_ADDITIVE,
-        normalize_steering=False,
-<<<<<<< HEAD
-        types=[NPSteerType.STEERED],
-        n_completion_tokens=N_COMPLETION_TOKENS,
-=======
+    request = SteerCompletionRequest(
+        prompt=TEST_PROMPT,
+        model=MODEL_ID,
+        steer_method=NPSteerMethod.SIMPLE_ADDITIVE,
+        normalize_steering=False,
         types=[NPSteerType.STEERED, NPSteerType.DEFAULT],
         features=[
             NPSteerFeature(
@@ -340,40 +385,16 @@
             )
         ],
         n_completion_tokens=5,
->>>>>>> 5fa729d0
-        temperature=TEMPERATURE,
-        strength_multiplier=STRENGTH_MULTIPLIER,
-        freq_penalty=FREQ_PENALTY,
-        seed=SEED,
-<<<<<<< HEAD
-=======
+        temperature=TEMPERATURE,
+        strength_multiplier=STRENGTH_MULTIPLIER,
+        freq_penalty=FREQ_PENALTY,
+        seed=SEED,
         n_logprobs=2,
->>>>>>> 5fa729d0
-    )
-
-    response = client.post(
-        ENDPOINT, json=request.model_dump(), headers={"X-SECRET-KEY": X_SECRET_KEY}
-    )
-<<<<<<< HEAD
-    assert response.status_code == 400
-    data = response.json()
-    assert "exactly one of features or vectors must be provided" in data["error"]
-
-
-def test_completion_invalid_request_both_features_and_vectors(client: TestClient):
-    """
-    Test error handling when both features and vectors are provided.
-    """
-    request = SteerCompletionRequest(
-        prompt=TEST_PROMPT,
-        model=MODEL_ID,
-        steer_method=NPSteerMethod.SIMPLE_ADDITIVE,
-        normalize_steering=False,
-        types=[NPSteerType.STEERED],
-        features=[
-            NPSteerFeature(
-                model=MODEL_ID,
-=======
+    )
+
+    response = client.post(
+        ENDPOINT, json=request.model_dump(), headers={"X-SECRET-KEY": X_SECRET_KEY}
+    )
 
     assert response.status_code == 200
 
@@ -479,38 +500,16 @@
         features=[
             NPSteerFeature(
                 model=model_id,
->>>>>>> 5fa729d0
                 source=SAE_SELECTED_SOURCES[0],
                 index=STEER_FEATURE_INDEX,
                 strength=STRENGTH,
             )
         ],
-<<<<<<< HEAD
-        vectors=[
-            NPSteerVector(
-                steering_vector=[1.0] * 768,
-                strength=STRENGTH,
-                hook="blocks.7.hook_resid_post",
-            )
-        ],
-        n_completion_tokens=N_COMPLETION_TOKENS,
-=======
         n_completion_tokens=5,
->>>>>>> 5fa729d0
-        temperature=TEMPERATURE,
-        strength_multiplier=STRENGTH_MULTIPLIER,
-        freq_penalty=FREQ_PENALTY,
-        seed=SEED,
-<<<<<<< HEAD
-    )
-
-    response = client.post(
-        ENDPOINT, json=request.model_dump(), headers={"X-SECRET-KEY": X_SECRET_KEY}
-    )
-    assert response.status_code == 400
-    data = response.json()
-    assert "exactly one of features or vectors must be provided" in data["error"]
-=======
+        temperature=TEMPERATURE,
+        strength_multiplier=STRENGTH_MULTIPLIER,
+        freq_penalty=FREQ_PENALTY,
+        seed=SEED,
         n_logprobs=2,
     )
 
@@ -631,4 +630,3 @@
                 assert "logprob" in top_logprob
                 assert isinstance(top_logprob["token"], str)
                 assert isinstance(top_logprob["logprob"], (int, float))
->>>>>>> 5fa729d0
